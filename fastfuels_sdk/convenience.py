--- conflicted
+++ resolved
@@ -497,11 +497,7 @@
     tree_inventory = Inventories.from_domain_id(
         domain.id
     ).create_tree_inventory_from_treemap(
-<<<<<<< HEAD
-        feature_masks=merged_tree_inventory_config.get("featureMasks", [])
-=======
         feature_masks=["road", "water"], canopy_height_map_source="Meta2024"
->>>>>>> 03f11d52
     )
 
     # Create surface grid using configuration
